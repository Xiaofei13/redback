--- conflicted
+++ resolved
@@ -185,22 +185,14 @@
     """
     time = time * day_to_s
     dl = cosmo.luminosity_distance(redshift).cgs.value
-<<<<<<< HEAD
-    spread = kwargs.get('spread', True)
-    latres = kwargs.get('latres', 2)
-    tres = kwargs.get('tres', 100)
+    spread = kwargs.get('spread', False)
+    latres = kwargs.get('latres', 2)
+    tres = kwargs.get('tres', 100)
+    spectype = kwargs.get('spectype', 0)
+    l0 = kwargs.get('L0', 0)
+    q = kwargs.get('q', 0)
+    ts = kwargs.get('ts', 0)
     jettype = jettype_dict['gaussian_w_core']
-    spectype = kwargs.get('spectype', 0)
-=======
-    spread = kwargs.get('spread', False)
-    latres = kwargs.get('latres', 2)
-    tres = kwargs.get('tres', 100)
-    spectype = kwargs.get('spectype', 0)
-    l0 = kwargs.get('L0', 0)
-    q = kwargs.get('q', 0)
-    ts = kwargs.get('ts', 0)
-    jettype = jettype_dict['gaussian_w_core']
->>>>>>> 4739637d
     frequency = kwargs['frequency']
 
     thw = thw * thc
