from inspect import isfunction
import numpy as np

import redback.utils
from redback.transient_models.fireball_models import predeceleration
from redback.utils import logger, calc_ABmag_from_flux_density, citation_wrapper, lambda_to_nu
import astropy.units as uu
import redback.sed as sed
from redback.constants import day_to_s

extinction_afterglow_base_models = ['tophat', 'cocoon', 'gaussian',
                                    'kn_afterglow', 'cone_afterglow',
                                    'gaussiancore', 'gaussian',
                                    'smoothpowerlaw', 'powerlawcore',
                                    'tophat']
extinction_integrated_flux_afterglow_models = extinction_afterglow_base_models
extinction_supernova_base_models = ['sn_exponential_powerlaw', 'arnett', 'shock_cooling_and_arnett',
                                    'basic_magnetar_powered', 'slsn', 'magnetar_nickel',
                                    'csm_interaction', 'csm_nickel', 'type_1a', 'type_1c',
                                    'general_magnetar_slsn']
extinction_kilonova_base_models = ['nicholl_bns', 'mosfit_rprocess', 'mosfit_kilonova',
                                   'power_law_stratified_kilonova','bulla_bns_kilonova',
                                   'bulla_nsbh_kilonova', 'kasen_nsbh_kilonova','two_layer_stratified_kilonova',
                                   'three_component_kilonova_model', 'two_component_kilonova_model',
                                   'one_component_kilonova_model', 'one_component_ejecta_relation',
                                   'one_component_ejecta_relation_projection', 'two_component_bns_ejecta_relation',
                                   'polytrope_eos_two_component_bns', 'one_component_nsbh_ejecta_relation',
                                   'two_component_nsbh_ejecta_relation','metzger_kilonova_model']
extinction_tde_base_models = ['tde_analytical', 'tde_semianalytical', 'gaussianrise_metzger_tde']
extinction_magnetar_driven_base_models = ['basic_mergernova', 'general_mergernova', 'general_mergernova_thermalisation',
                                          'general_mergernova_evolution', 'metzger_magnetar_driven_kilonova_model',
                                          'general_metzger_magnetar_driven', 'general_magnetar_driven_thermalisation',
                                          'general_metzger_magnetar_driven_evolution']
extinction_shock_powered_base_models = ['shocked_cocoon', 'shock_cooling']

extinction_model_library = {'kilonova': extinction_kilonova_base_models,
                            'supernova': extinction_supernova_base_models,
                            'afterglow': extinction_afterglow_base_models,
                            'tde': extinction_tde_base_models,
                            'magnetar_driven': extinction_magnetar_driven_base_models,
                            'shock_powered': extinction_shock_powered_base_models,
                            'integrated_flux_afterglow': extinction_integrated_flux_afterglow_models}

model_library = {'supernova': 'supernova_models', 'afterglow': 'afterglow_models',
                 'magnetar_driven': 'magnetar_driven_ejecta_models', 'tde': 'tde_models',
                 'kilonova': 'kilonova_models', 'shock_powered': 'shock_powered_models',
                 'integrated_flux_afterglow': 'afterglow_models'}

def _get_correct_function(base_model, model_type=None):
    """
    Gets the correct function to use for the base model specified

    :param base_model: string or a function
    :param model_type: type of model, could be None if using a function as input
    :return: function; function to evaluate
    """
    from redback.model_library import modules_dict  # import model library in function to avoid circular dependency
    extinction_base_models = extinction_model_library[model_type]
    module_libary = model_library[model_type]

    if isfunction(base_model):
        function = base_model

    elif base_model not in extinction_base_models:
        logger.warning('{} is not implemented as a base model'.format(base_model))
        raise ValueError('Please choose a different base model')
    elif isinstance(base_model, str):
        function = modules_dict[module_libary][base_model]
    else:
        raise ValueError("Not a valid base model.")

    return function

def _perform_extinction(flux_density, angstroms, av, r_v):
    """
    :param flux_density: flux density in mjy outputted by the model
    :param angstroms: wavelength in angstroms
    :param av: absolute mag extinction
    :param r_v: extinction parameter
    :return: flux
    """
    import extinction  # noqa
    if isinstance(angstroms, float):
        angstroms = np.array([angstroms])
    mag_extinction = extinction.fitzpatrick99(angstroms, av, r_v=r_v)
    flux_density = extinction.apply(mag_extinction, flux_density)
    return flux_density

def _evaluate_extinction_model(time, av, model_type, **kwargs):
    """
    Generalised evaluate extinction function

    :param time: time in days
    :param av: absolute mag extinction
    :param model_type: None, or one of the types implemented
    :param kwargs: Must be all the parameters required by the base_model specified using kwargs['base_model']
        and r_v, default is 3.1
    :return: set by kwargs['output_format'] - 'flux_density', 'magnitude', 'flux' with extinction applied
    """
    base_model = kwargs['base_model']
    if kwargs['base_model'] in ['thin_shell_supernova', 'homologous_expansion_supernova']:
        kwargs['base_model'] = kwargs.get('submodel', 'arnett_bolometric')
    if kwargs['output_format'] == 'flux_density':
        frequency = kwargs['frequency']
        angstroms = redback.utils.nu_to_lambda(frequency)
        if isinstance(frequency, float):
            frequency = np.ones(len(time)) * frequency
        temp_kwargs = kwargs.copy()
        temp_kwargs['output_format'] = 'flux_density'
        function = _get_correct_function(base_model=base_model, model_type=model_type)
        flux_density = function(time, **temp_kwargs)
        r_v = kwargs.get('r_v', 3.1)
        flux_density = _perform_extinction(flux_density=flux_density, angstroms=angstroms, av=av, r_v=r_v)
        return flux_density
    else:
        temp_kwargs = kwargs.copy()
        temp_kwargs['output_format'] = 'spectra'
        time_obs = time
        function = _get_correct_function(base_model=base_model, model_type=model_type)
        spectra_tuple = function(time, **temp_kwargs)
        flux_density = spectra_tuple.spectra
        lambdas = spectra_tuple.lambdas
        time_observer_frame = spectra_tuple.time
        r_v = kwargs.get('r_v', 3.1)
<<<<<<< HEAD
        flux_density = _perform_extinction(flux_density=flux_density, angstroms=lambdas, av=av, r_v=r_v)     
=======
        flux_density = _perform_extinction(flux_density=flux_density, angstroms=lambdas, av=av, r_v=r_v)
>>>>>>> ef55010e
        return sed.get_correct_output_format_from_spectra(time=time_obs, time_eval=time_observer_frame,
                                                              spectra=flux_density, lambda_array=spectra_tuple.lambdas,
                                                              **kwargs)

@citation_wrapper('redback')
def extinction_with_function(time, av, **kwargs):
    """
    Extinction model when using your own specified function

    :param time: time in observer frame in days
    :param av: absolute mag extinction
    :param kwargs: Must be all the parameters required by the base_model specified using kwargs['base_model']
        and r_v, default is 3.1
    :return: set by kwargs['output_format'] - 'flux_density', 'magnitude', 'flux' with extinction applied
    """
    output = _evaluate_extinction_model(time=time, av=av, model_type=None, **kwargs)
    return output

@citation_wrapper('redback')
def extinction_with_supernova_base_model(time, av, **kwargs):
    """
    Extinction with models implemented in supernova_models

    :param time: time in observer frame in days
    :param av: absolute mag extinction
    :param kwargs: Must be all the parameters required by the base_model specified using kwargs['base_model']
        and r_v, default is 3.1
    :return: set by kwargs['output_format'] - 'flux_density', 'magnitude', 'flux' with extinction applied
    """
    output = _evaluate_extinction_model(time=time, av=av, model_type='supernova', **kwargs)
    return output

@citation_wrapper('redback')
def extinction_with_kilonova_base_model(time, av, **kwargs):
    """
    Extinction with models implemented in kilonova_models
    :param time: time in observer frame in days
    :param av: absolute mag extinction
    :param kwargs: Must be all the parameters required by the base_model specified using kwargs['base_model']
        and r_v, default is 3.1
    :return: set by kwargs['output_format'] - 'flux_density', 'magnitude', 'flux' with extinction applied
    """
    output = _evaluate_extinction_model(time=time, av=av, model_type='kilonova', **kwargs)
    return output

@citation_wrapper('redback')
def extinction_with_tde_base_model(time, av, **kwargs):
    """
    Extinction with models implemented in tde_models

    :param time: time in observer frame in days
    :param av: absolute mag extinction
    :param kwargs: Must be all the parameters required by the base_model specified using kwargs['base_model']
        and r_v, default is 3.1
    :return: set by kwargs['output_format'] - 'flux_density', 'magnitude', 'flux' with extinction applied
    """
    output = _evaluate_extinction_model(time=time, av=av, model_type='tde', **kwargs)
    return output

@citation_wrapper('redback')
def extinction_with_shock_powered_base_model(time, av, **kwargs):
    """
    Extinction with models implemented in tde_models

    :param time: time in observer frame in days
    :param av: absolute mag extinction
    :param kwargs: Must be all the parameters required by the base_model specified using kwargs['base_model']
        and r_v, default is 3.1
    :return: set by kwargs['output_format'] - 'flux_density', 'magnitude', 'flux' with extinction applied
    """
    output = _evaluate_extinction_model(time=time, av=av, model_type='shock_powered', **kwargs)
    return output

@citation_wrapper('redback')
def extinction_with_magnetar_driven_base_model(time, av, **kwargs):
    """
    Extinction with models implemented in magnetar_driven_ejecta_models

    :param time: time in observer frame in days
    :param av: absolute mag extinction
    :param kwargs: Must be all the parameters required by the base_model specified using kwargs['base_model']
        and r_v, default is 3.1
    :return: set by output format kwarg - 'flux_density', 'magnitude', 'flux' with extinction applied
    """
    output = _evaluate_extinction_model(time=time, av=av, model_type='magnetar_driven', **kwargs)
    return output


@citation_wrapper('https://ui.adsabs.harvard.edu/abs/2021arXiv210601556S/abstract')
def extinction_with_afterglow_base_model(time, av, **kwargs):
    """
    Extinction with models implemented in afterglow_models

    :param time: time in observer frame in days
    :param av: absolute mag extinction
    :param kwargs: Must be all the parameters required by the base_model specified using kwargs['base_model']
        and r_v, default is 3.1
    :return: flux_density or magnitude depending on kwargs['output_format']
    """
    output = _evaluate_extinction_model(time=time, av=av, model_type='afterglow', **kwargs)
    return output

@citation_wrapper('https://ui.adsabs.harvard.edu/abs/2021arXiv210601556S/abstract')
def extinction_afterglow_galactic_dust_to_gas_ratio(time, lognh, factor=2.21, **kwargs):
    """
    Extinction with afterglow models and a dust-to-gas ratio

    :param time: time in observer frame in days
    :param lognh: log10 hydrogen column density
    :param factor: factor to convert nh to av i.e., av = nh/factor
    :param kwargs: Must be all the parameters required by the base_model specified using kwargs['base_model']
    :return: set by output format kwarg - 'flux_density', 'magnitude', 'flux' with extinction applied
    """
    factor = factor * 1e21
    nh = 10 ** lognh
    av = nh / factor
    output = extinction_with_afterglow_base_model(time=time, av=av, **kwargs)
    return output


def _extinction_with_predeceleration(time, lognh, factor, **kwargs):
    """
    :param time: time in some unit.
    :param lognh: host galaxy column density
    :param factor: extinction factor
    :param kwargs: all params
    :return: set by output format kwarg - 'flux_density', 'magnitude', 'flux' with extinction applied
    """
    import extinction  # noqa
    lc = predeceleration(time, **kwargs)
    lc = np.nan_to_num(lc)
    factor = factor * 1e21
    nh = 10 ** lognh
    av = nh / factor
    frequency = kwargs['frequency']
    # convert to angstrom
    frequency = (frequency * uu.Hz).to(uu.Angstrom).value
    mag_extinction = extinction.fitzpatrick99(frequency, av, r_v=3.1)
    lc = extinction.apply(mag_extinction, lc, inplace=True)
    if kwargs['output_format'] == 'flux_density':
        return lc
    elif kwargs['output_format'] == 'magnitude':
        return calc_ABmag_from_flux_density(lc).value<|MERGE_RESOLUTION|>--- conflicted
+++ resolved
@@ -122,11 +122,7 @@
         lambdas = spectra_tuple.lambdas
         time_observer_frame = spectra_tuple.time
         r_v = kwargs.get('r_v', 3.1)
-<<<<<<< HEAD
-        flux_density = _perform_extinction(flux_density=flux_density, angstroms=lambdas, av=av, r_v=r_v)     
-=======
         flux_density = _perform_extinction(flux_density=flux_density, angstroms=lambdas, av=av, r_v=r_v)
->>>>>>> ef55010e
         return sed.get_correct_output_format_from_spectra(time=time_obs, time_eval=time_observer_frame,
                                                               spectra=flux_density, lambda_array=spectra_tuple.lambdas,
                                                               **kwargs)
